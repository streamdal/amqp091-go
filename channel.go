// Copyright (c) 2021 VMware, Inc. or its affiliates. All Rights Reserved.
// Copyright (c) 2012-2021, Sean Treadway, SoundCloud Ltd.
// Use of this source code is governed by a BSD-style
// license that can be found in the LICENSE file.

package amqp091

import (
	"context"
	"errors"
	"fmt"
	"log"
	"reflect"
	"sync"
	"sync/atomic"

	streamdal "github.com/streamdal/go-sdk"
)

// 0      1         3             7                  size+7 size+8
// +------+---------+-------------+  +------------+  +-----------+
// | type | channel |     size    |  |  payload   |  | frame-end |
// +------+---------+-------------+  +------------+  +-----------+
//
//	octet   short         long         size octets       octet
const frameHeaderSize = 1 + 2 + 4 + 1

/*
Channel represents an AMQP channel. Used as a context for valid message
exchange.  Errors on methods with this Channel as a receiver means this channel
should be discarded and a new channel established.
*/
type Channel struct {
	destructor sync.Once
	m          sync.Mutex // struct field mutex
	confirmM   sync.Mutex // publisher confirms state mutex
	notifyM    sync.RWMutex

	connection *Connection

	rpc       chan message
	consumers *consumers

	id uint16

	// closed is set to 1 when the channel has been closed - see Channel.send()
	closed int32
	close  chan struct{}

	// true when we will never notify again
	noNotify bool

	// Channel and Connection exceptions will be broadcast on these listeners.
	closes []chan *Error

	// Listeners for active=true flow control.  When true is sent to a listener,
	// publishing should pause until false is sent to listeners.
	flows []chan bool

	// Listeners for returned publishings for unroutable messages on mandatory
	// publishings or undeliverable messages on immediate publishings.
	returns []chan Return

	// Listeners for when the server notifies the client that
	// a consumer has been cancelled.
	cancels []chan string

	// Allocated when in confirm mode in order to track publish counter and order confirms
	confirms   *confirms
	confirming bool

	// Selects on any errors from shutdown during RPC
	errors chan *Error

	// State machine that manages frame order, must only be mutated by the connection
	recv func(*Channel, frame)

	// Current state for frame re-assembly, only mutated from recv
	message messageWithContent
	header  *headerFrame
	body    []byte

	streamdal *streamdal.Streamdal // Streamdal addition
}

// Constructs a new channel with the given framing rules
func newChannel(c *Connection, id uint16) *Channel {
	return &Channel{
		connection: c,
		id:         id,
		rpc:        make(chan message),
		consumers:  makeConsumers(),
		confirms:   newConfirms(),
		recv:       (*Channel).recvMethod,
		errors:     make(chan *Error, 1),
<<<<<<< HEAD
		streamdal:  c.streamdal,
=======
		close:      make(chan struct{}),
>>>>>>> 4a009c7f
	}
}

// Signal that from now on, Channel.send() should call Channel.sendClosed()
func (ch *Channel) setClosed() {
	atomic.StoreInt32(&ch.closed, 1)
}

// shutdown is called by Connection after the channel has been removed from the
// connection registry.
func (ch *Channel) shutdown(e *Error) {
	ch.setClosed()

	ch.destructor.Do(func() {
		ch.m.Lock()
		defer ch.m.Unlock()

		// Grab an exclusive lock for the notify channels
		ch.notifyM.Lock()
		defer ch.notifyM.Unlock()

		// Broadcast abnormal shutdown
		if e != nil {
			for _, c := range ch.closes {
				c <- e
			}
			// Notify RPC if we're selecting
			ch.errors <- e
		}

		ch.consumers.close()

		for _, c := range ch.closes {
			close(c)
		}

		for _, c := range ch.flows {
			close(c)
		}

		for _, c := range ch.returns {
			close(c)
		}

		for _, c := range ch.cancels {
			close(c)
		}

		// Set the slices to nil to prevent the dispatch() range from sending on
		// the now closed channels after we release the notifyM mutex
		ch.flows = nil
		ch.closes = nil
		ch.returns = nil
		ch.cancels = nil

		if ch.confirms != nil {
			ch.confirms.Close()
		}

		close(ch.errors)
		close(ch.close)
		ch.noNotify = true
	})
}

// send calls Channel.sendOpen() during normal operation.
//
// After the channel has been closed, send calls Channel.sendClosed(), ensuring
// only 'channel.close' is sent to the server.
func (ch *Channel) send(msg message) (err error) {
	// If the channel is closed, use Channel.sendClosed()
	if ch.IsClosed() {
		return ch.sendClosed(msg)
	}

	return ch.sendOpen(msg)
}

func (ch *Channel) open() error {
	return ch.call(&channelOpen{}, &channelOpenOk{})
}

// Performs a request/response call for when the message is not NoWait and is
// specified as Synchronous.
func (ch *Channel) call(req message, res ...message) error {
	if err := ch.send(req); err != nil {
		return err
	}

	if req.wait() {
		select {
		case e, ok := <-ch.errors:
			if ok {
				return e
			}
			return ErrClosed

		case msg := <-ch.rpc:
			if msg != nil {
				for _, try := range res {
					if reflect.TypeOf(msg) == reflect.TypeOf(try) {
						// *res = *msg
						vres := reflect.ValueOf(try).Elem()
						vmsg := reflect.ValueOf(msg).Elem()
						vres.Set(vmsg)
						return nil
					}
				}
				return ErrCommandInvalid
			}
			// RPC channel has been closed without an error, likely due to a hard
			// error on the Connection.  This indicates we have already been
			// shutdown and if were waiting, will have returned from the errors chan.
			return ErrClosed
		}
	}

	return nil
}

func (ch *Channel) sendClosed(msg message) (err error) {
	// After a 'channel.close' is sent or received the only valid response is
	// channel.close-ok
	if _, ok := msg.(*channelCloseOk); ok {
		return ch.connection.send(&methodFrame{
			ChannelId: ch.id,
			Method:    msg,
		})
	}

	return ErrClosed
}

func (ch *Channel) sendOpen(msg message) (err error) {
	if content, ok := msg.(messageWithContent); ok {
		props, body := content.getContent()
		class, _ := content.id()

		// catch client max frame size==0 and server max frame size==0
		// set size to length of what we're trying to publish
		var size int
		if ch.connection.Config.FrameSize > 0 {
			size = ch.connection.Config.FrameSize - frameHeaderSize
		} else {
			size = len(body)
		}

		// If the channel is closed, use Channel.sendClosed()
		if ch.IsClosed() {
			return ch.sendClosed(msg)
		}

		// Flush the buffer only after all the Frames that comprise the Message
		// have been written to maximise benefits of using a buffered writer.
		defer func() {
			if endError := ch.connection.endSendUnflushed(); endError != nil {
				if err == nil {
					err = endError
				}
			}
		}()

		// We use sendUnflushed() in this method as sending the message requires
		// sending multiple Frames (methodFrame, headerFrame, N x bodyFrame).
		// Flushing after each Frame is inefficient, as it negates much of the
		// benefit of using a buffered writer and results in more syscalls than
		// necessary. Flushing buffers after every frame can have a significant
		// performance impact when sending (e.g. basicPublish) small messages,
		// so sendUnflushed() performs an *Unflushed* write, but is otherwise
		// equivalent to the send() method. We later use the separate flush
		// method to explicitly flush the buffer after all Frames are written.
		if err = ch.connection.sendUnflushed(&methodFrame{
			ChannelId: ch.id,
			Method:    content,
		}); err != nil {
			return
		}

		if err = ch.connection.sendUnflushed(&headerFrame{
			ChannelId:  ch.id,
			ClassId:    class,
			Size:       uint64(len(body)),
			Properties: props,
		}); err != nil {
			return
		}

		// chunk body into size (max frame size - frame header size)
		for i, j := 0, size; i < len(body); i, j = j, j+size {
			if j > len(body) {
				j = len(body)
			}

			if err = ch.connection.sendUnflushed(&bodyFrame{
				ChannelId: ch.id,
				Body:      body[i:j],
			}); err != nil {
				return
			}
		}
	} else {
		// If the channel is closed, use Channel.sendClosed()
		if ch.IsClosed() {
			return ch.sendClosed(msg)
		}

		err = ch.connection.send(&methodFrame{
			ChannelId: ch.id,
			Method:    msg,
		})
	}

	return
}

// Eventually called via the state machine from the connection's reader
// goroutine, so assumes serialized access.
func (ch *Channel) dispatch(msg message) {
	switch m := msg.(type) {
	case *channelClose:
		// Note: channel state is set to closed immedately after the message is
		// decoded by the Connection

		// lock before sending connection.close-ok
		// to avoid unexpected interleaving with basic.publish frames if
		// publishing is happening concurrently
		ch.m.Lock()
		if err := ch.send(&channelCloseOk{}); err != nil {
			Logger.Printf("error sending channelCloseOk, channel id: %d error: %+v", ch.id, err)
		}
		ch.m.Unlock()
		ch.connection.closeChannel(ch, newError(m.ReplyCode, m.ReplyText))

	case *channelFlow:
		ch.notifyM.RLock()
		for _, c := range ch.flows {
			c <- m.Active
		}
		ch.notifyM.RUnlock()
		if err := ch.send(&channelFlowOk{Active: m.Active}); err != nil {
			Logger.Printf("error sending channelFlowOk, channel id: %d error: %+v", ch.id, err)
		}

	case *basicCancel:
		ch.notifyM.RLock()
		for _, c := range ch.cancels {
			c <- m.ConsumerTag
		}
		ch.notifyM.RUnlock()
		ch.consumers.cancel(m.ConsumerTag)

	case *basicReturn:
		ret := newReturn(*m)
		ch.notifyM.RLock()
		for _, c := range ch.returns {
			c <- *ret
		}
		ch.notifyM.RUnlock()

	case *basicAck:
		if ch.confirming {
			if m.Multiple {
				ch.confirms.Multiple(Confirmation{m.DeliveryTag, true})
			} else {
				ch.confirms.One(Confirmation{m.DeliveryTag, true})
			}
		}

	case *basicNack:
		if ch.confirming {
			if m.Multiple {
				ch.confirms.Multiple(Confirmation{m.DeliveryTag, false})
			} else {
				ch.confirms.One(Confirmation{m.DeliveryTag, false})
			}
		}

	case *basicDeliver:
		ch.consumers.send(m.ConsumerTag, newDelivery(ch, m))
		// TODO log failed consumer and close channel, this can happen when
		// deliveries are in flight and a no-wait cancel has happened

	default:
		select {
		case <-ch.close:
			return
		case ch.rpc <- msg:
		}
	}
}

func (ch *Channel) transition(f func(*Channel, frame)) {
	ch.recv = f
}

func (ch *Channel) recvMethod(f frame) {
	switch frame := f.(type) {
	case *methodFrame:
		if msg, ok := frame.Method.(messageWithContent); ok {
			ch.body = make([]byte, 0)
			ch.message = msg
			ch.transition((*Channel).recvHeader)
			return
		}

		ch.dispatch(frame.Method) // termination state
		ch.transition((*Channel).recvMethod)

	case *headerFrame:
		// drop
		ch.transition((*Channel).recvMethod)

	case *bodyFrame:
		// drop
		ch.transition((*Channel).recvMethod)

	default:
		panic("unexpected frame type")
	}
}

func (ch *Channel) recvHeader(f frame) {
	switch frame := f.(type) {
	case *methodFrame:
		// interrupt content and handle method
		ch.recvMethod(f)

	case *headerFrame:
		// start collecting if we expect body frames
		ch.header = frame

		if frame.Size == 0 {
			ch.message.setContent(ch.header.Properties, ch.body)
			ch.dispatch(ch.message) // termination state
			ch.transition((*Channel).recvMethod)
			return
		}
		ch.transition((*Channel).recvContent)

	case *bodyFrame:
		// drop and reset
		ch.transition((*Channel).recvMethod)

	default:
		panic("unexpected frame type")
	}
}

// state after method + header and before the length
// defined by the header has been reached
func (ch *Channel) recvContent(f frame) {
	switch frame := f.(type) {
	case *methodFrame:
		// interrupt content and handle method
		ch.recvMethod(f)

	case *headerFrame:
		// drop and reset
		ch.transition((*Channel).recvMethod)

	case *bodyFrame:
		if cap(ch.body) == 0 {
			ch.body = make([]byte, 0, ch.header.Size)
		}
		ch.body = append(ch.body, frame.Body...)

		if uint64(len(ch.body)) >= ch.header.Size {
			ch.message.setContent(ch.header.Properties, ch.body)
			ch.dispatch(ch.message) // termination state
			ch.transition((*Channel).recvMethod)
			return
		}

		ch.transition((*Channel).recvContent)

	default:
		panic("unexpected frame type")
	}
}

/*
Close initiate a clean channel closure by sending a close message with the error
code set to '200'.

It is safe to call this method multiple times.
*/
func (ch *Channel) Close() error {
	if ch.IsClosed() {
		return nil
	}

	defer ch.connection.closeChannel(ch, nil)
	return ch.call(
		&channelClose{ReplyCode: replySuccess},
		&channelCloseOk{},
	)
}

// IsClosed returns true if the channel is marked as closed, otherwise false
// is returned.
func (ch *Channel) IsClosed() bool {
	return atomic.LoadInt32(&ch.closed) == 1
}

/*
NotifyClose registers a listener for when the server sends a channel or
connection exception in the form of a Connection.Close or Channel.Close method.
Connection exceptions will be broadcast to all open channels and all channels
will be closed, where channel exceptions will only be broadcast to listeners to
this channel.

The chan provided will be closed when the Channel is closed and on a
graceful close, no error will be sent.

In case of a non graceful close the error will be notified synchronously by the library
so that it will be necessary to consume the Channel from the caller in order to avoid deadlocks
*/
func (ch *Channel) NotifyClose(c chan *Error) chan *Error {
	ch.notifyM.Lock()
	defer ch.notifyM.Unlock()

	if ch.noNotify {
		close(c)
	} else {
		ch.closes = append(ch.closes, c)
	}

	return c
}

/*
NotifyFlow registers a listener for basic.flow methods sent by the server.
When `false` is sent on one of the listener channels, all publishers should
pause until a `true` is sent.

The server may ask the producer to pause or restart the flow of Publishings
sent by on a channel. This is a simple flow-control mechanism that a server can
use to avoid overflowing its queues or otherwise finding itself receiving more
messages than it can process. Note that this method is not intended for window
control. It does not affect contents returned by basic.get-ok methods.

When a new channel is opened, it is active (flow is active). Some
applications assume that channels are inactive until started. To emulate
this behavior a client MAY open the channel, then pause it.

Publishers should respond to a flow messages as rapidly as possible and the
server may disconnect over producing channels that do not respect these
messages.

basic.flow-ok methods will always be returned to the server regardless of
the number of listeners there are.

To control the flow of deliveries from the server, use the Channel.Flow()
method instead.

Note: RabbitMQ will rather use TCP pushback on the network connection instead
of sending basic.flow.  This means that if a single channel is producing too
much on the same connection, all channels using that connection will suffer,
including acknowledgments from deliveries.  Use different Connections if you
desire to interleave consumers and producers in the same process to avoid your
basic.ack messages from getting rate limited with your basic.publish messages.
*/
func (ch *Channel) NotifyFlow(c chan bool) chan bool {
	ch.notifyM.Lock()
	defer ch.notifyM.Unlock()

	if ch.noNotify {
		close(c)
	} else {
		ch.flows = append(ch.flows, c)
	}

	return c
}

/*
NotifyReturn registers a listener for basic.return methods.  These can be sent
from the server when a publish is undeliverable either from the mandatory or
immediate flags.

A return struct has a copy of the Publishing along with some error
information about why the publishing failed.
*/
func (ch *Channel) NotifyReturn(c chan Return) chan Return {
	ch.notifyM.Lock()
	defer ch.notifyM.Unlock()

	if ch.noNotify {
		close(c)
	} else {
		ch.returns = append(ch.returns, c)
	}

	return c
}

/*
NotifyCancel registers a listener for basic.cancel methods.  These can be sent
from the server when a queue is deleted or when consuming from a mirrored queue
where the master has just failed (and was moved to another node).

The subscription tag is returned to the listener.
*/
func (ch *Channel) NotifyCancel(c chan string) chan string {
	ch.notifyM.Lock()
	defer ch.notifyM.Unlock()

	if ch.noNotify {
		close(c)
	} else {
		ch.cancels = append(ch.cancels, c)
	}

	return c
}

/*
NotifyConfirm calls NotifyPublish and starts a goroutine sending
ordered Ack and Nack DeliveryTag to the respective channels.

For strict ordering, use NotifyPublish instead.
*/
func (ch *Channel) NotifyConfirm(ack, nack chan uint64) (chan uint64, chan uint64) {
	confirms := ch.NotifyPublish(make(chan Confirmation, cap(ack)+cap(nack)))

	go func() {
		for c := range confirms {
			if c.Ack {
				ack <- c.DeliveryTag
			} else {
				nack <- c.DeliveryTag
			}
		}
		close(ack)
		if nack != ack {
			close(nack)
		}
	}()

	return ack, nack
}

/*
NotifyPublish registers a listener for reliable publishing. Receives from this
chan for every publish after Channel.Confirm will be in order starting with
DeliveryTag 1.

There will be one and only one Confirmation Publishing starting with the
delivery tag of 1 and progressing sequentially until the total number of
Publishings have been seen by the server.

Acknowledgments will be received in the order of delivery from the
NotifyPublish channels even if the server acknowledges them out of order.

The listener chan will be closed when the Channel is closed.

The capacity of the chan Confirmation must be at least as large as the
number of outstanding publishings.  Not having enough buffered chans will
create a deadlock if you attempt to perform other operations on the Connection
or Channel while confirms are in-flight.

It's advisable to wait for all Confirmations to arrive before calling
Channel.Close() or Connection.Close().

It is also advisable for the caller to consume from the channel returned till it is closed
to avoid possible deadlocks
*/
func (ch *Channel) NotifyPublish(confirm chan Confirmation) chan Confirmation {
	ch.notifyM.Lock()
	defer ch.notifyM.Unlock()

	if ch.noNotify {
		close(confirm)
	} else {
		ch.confirms.Listen(confirm)
	}

	return confirm
}

/*
Qos controls how many messages or how many bytes the server will try to keep on
the network for consumers before receiving delivery acks.  The intent of Qos is
to make sure the network buffers stay full between the server and client.

With a prefetch count greater than zero, the server will deliver that many
messages to consumers before acknowledgments are received.  The server ignores
this option when consumers are started with noAck because no acknowledgments
are expected or sent.

With a prefetch size greater than zero, the server will try to keep at least
that many bytes of deliveries flushed to the network before receiving
acknowledgments from the consumers.  This option is ignored when consumers are
started with noAck.

When global is true, these Qos settings apply to all existing and future
consumers on all channels on the same connection.  When false, the Channel.Qos
settings will apply to all existing and future consumers on this channel.

Please see the RabbitMQ Consumer Prefetch documentation for an explanation of
how the global flag is implemented in RabbitMQ, as it differs from the
AMQP 0.9.1 specification in that global Qos settings are limited in scope to
channels, not connections (https://www.rabbitmq.com/consumer-prefetch.html).

To get round-robin behavior between consumers consuming from the same queue on
different connections, set the prefetch count to 1, and the next available
message on the server will be delivered to the next available consumer.

If your consumer work time is reasonably consistent and not much greater
than two times your network round trip time, you will see significant
throughput improvements starting with a prefetch count of 2 or slightly
greater as described by benchmarks on RabbitMQ.

http://www.rabbitmq.com/blog/2012/04/25/rabbitmq-performance-measurements-part-2/
*/
func (ch *Channel) Qos(prefetchCount, prefetchSize int, global bool) error {
	return ch.call(
		&basicQos{
			PrefetchCount: uint16(prefetchCount),
			PrefetchSize:  uint32(prefetchSize),
			Global:        global,
		},
		&basicQosOk{},
	)
}

/*
Cancel stops deliveries to the consumer chan established in Channel.Consume and
identified by consumer.

Only use this method to cleanly stop receiving deliveries from the server and
cleanly shut down the consumer chan identified by this tag.  Using this method
and waiting for remaining messages to flush from the consumer chan will ensure
all messages received on the network will be delivered to the receiver of your
consumer chan.

Continue consuming from the chan Delivery provided by Channel.Consume until the
chan closes.

When noWait is true, do not wait for the server to acknowledge the cancel.
Only use this when you are certain there are no deliveries in flight that
require an acknowledgment, otherwise they will arrive and be dropped in the
client without an ack, and will not be redelivered to other consumers.
*/
func (ch *Channel) Cancel(consumer string, noWait bool) error {
	req := &basicCancel{
		ConsumerTag: consumer,
		NoWait:      noWait,
	}
	res := &basicCancelOk{}

	if err := ch.call(req, res); err != nil {
		return err
	}

	if req.wait() {
		ch.consumers.cancel(res.ConsumerTag)
	} else {
		// Potentially could drop deliveries in flight
		ch.consumers.cancel(consumer)
	}

	return nil
}

/*
QueueDeclare declares a queue to hold messages and deliver to consumers.
Declaring creates a queue if it doesn't already exist, or ensures that an
existing queue matches the same parameters.

Every queue declared gets a default binding to the empty exchange "" which has
the type "direct" with the routing key matching the queue's name.  With this
default binding, it is possible to publish messages that route directly to
this queue by publishing to "" with the routing key of the queue name.

	QueueDeclare("alerts", true, false, false, false, nil)
	Publish("", "alerts", false, false, Publishing{Body: []byte("...")})

	Delivery       Exchange  Key       Queue
	-----------------------------------------------
	key: alerts -> ""     -> alerts -> alerts

The queue name may be empty, in which case the server will generate a unique name
which will be returned in the Name field of Queue struct.

Durable and Non-Auto-Deleted queues will survive server restarts and remain
when there are no remaining consumers or bindings.  Persistent publishings will
be restored in this queue on server restart.  These queues are only able to be
bound to durable exchanges.

Non-Durable and Auto-Deleted queues will not be redeclared on server restart
and will be deleted by the server after a short time when the last consumer is
canceled or the last consumer's channel is closed.  Queues with this lifetime
can also be deleted normally with QueueDelete.  These durable queues can only
be bound to non-durable exchanges.

Non-Durable and Non-Auto-Deleted queues will remain declared as long as the
server is running regardless of how many consumers.  This lifetime is useful
for temporary topologies that may have long delays between consumer activity.
These queues can only be bound to non-durable exchanges.

Durable and Auto-Deleted queues will be restored on server restart, but without
active consumers will not survive and be removed.  This Lifetime is unlikely
to be useful.

Exclusive queues are only accessible by the connection that declares them and
will be deleted when the connection closes.  Channels on other connections
will receive an error when attempting  to declare, bind, consume, purge or
delete a queue with the same name.

When noWait is true, the queue will assume to be declared on the server.  A
channel exception will arrive if the conditions are met for existing queues
or attempting to modify an existing queue from a different connection.

When the error return value is not nil, you can assume the queue could not be
declared with these parameters, and the channel will be closed.
*/
func (ch *Channel) QueueDeclare(name string, durable, autoDelete, exclusive, noWait bool, args Table) (Queue, error) {
	if err := args.Validate(); err != nil {
		return Queue{}, err
	}

	req := &queueDeclare{
		Queue:      name,
		Passive:    false,
		Durable:    durable,
		AutoDelete: autoDelete,
		Exclusive:  exclusive,
		NoWait:     noWait,
		Arguments:  args,
	}
	res := &queueDeclareOk{}

	if err := ch.call(req, res); err != nil {
		return Queue{}, err
	}

	if req.wait() {
		return Queue{
			Name:      res.Queue,
			Messages:  int(res.MessageCount),
			Consumers: int(res.ConsumerCount),
		}, nil
	}

	return Queue{Name: name}, nil
}

/*
QueueDeclarePassive is functionally and parametrically equivalent to
QueueDeclare, except that it sets the "passive" attribute to true. A passive
queue is assumed by RabbitMQ to already exist, and attempting to connect to a
non-existent queue will cause RabbitMQ to throw an exception. This function
can be used to test for the existence of a queue.
*/
func (ch *Channel) QueueDeclarePassive(name string, durable, autoDelete, exclusive, noWait bool, args Table) (Queue, error) {
	if err := args.Validate(); err != nil {
		return Queue{}, err
	}

	req := &queueDeclare{
		Queue:      name,
		Passive:    true,
		Durable:    durable,
		AutoDelete: autoDelete,
		Exclusive:  exclusive,
		NoWait:     noWait,
		Arguments:  args,
	}
	res := &queueDeclareOk{}

	if err := ch.call(req, res); err != nil {
		return Queue{}, err
	}

	if req.wait() {
		return Queue{
			Name:      res.Queue,
			Messages:  int(res.MessageCount),
			Consumers: int(res.ConsumerCount),
		}, nil
	}

	return Queue{Name: name}, nil
}

/*
QueueInspect passively declares a queue by name to inspect the current message
count and consumer count.

Use this method to check how many messages ready for delivery reside in the queue,
how many consumers are receiving deliveries, and whether a queue by this
name already exists.

If the queue by this name exists, use Channel.QueueDeclare check if it is
declared with specific parameters.

If a queue by this name does not exist, an error will be returned and the
channel will be closed.

Deprecated: Use QueueDeclare with "Passive: true" instead.
*/
func (ch *Channel) QueueInspect(name string) (Queue, error) {
	req := &queueDeclare{
		Queue:   name,
		Passive: true,
	}
	res := &queueDeclareOk{}

	err := ch.call(req, res)

	state := Queue{
		Name:      name,
		Messages:  int(res.MessageCount),
		Consumers: int(res.ConsumerCount),
	}

	return state, err
}

/*
QueueBind binds an exchange to a queue so that publishings to the exchange will
be routed to the queue when the publishing routing key matches the binding
routing key.

	QueueBind("pagers", "alert", "log", false, nil)
	QueueBind("emails", "info", "log", false, nil)

	Delivery       Exchange  Key       Queue
	-----------------------------------------------
	key: alert --> log ----> alert --> pagers
	key: info ---> log ----> info ---> emails
	key: debug --> log       (none)    (dropped)

If a binding with the same key and arguments already exists between the
exchange and queue, the attempt to rebind will be ignored and the existing
binding will be retained.

In the case that multiple bindings may cause the message to be routed to the
same queue, the server will only route the publishing once.  This is possible
with topic exchanges.

	QueueBind("pagers", "alert", "amq.topic", false, nil)
	QueueBind("emails", "info", "amq.topic", false, nil)
	QueueBind("emails", "#", "amq.topic", false, nil) // match everything

	Delivery       Exchange        Key       Queue
	-----------------------------------------------
	key: alert --> amq.topic ----> alert --> pagers
	key: info ---> amq.topic ----> # ------> emails
	                         \---> info ---/
	key: debug --> amq.topic ----> # ------> emails

It is only possible to bind a durable queue to a durable exchange regardless of
whether the queue or exchange is auto-deleted.  Bindings between durable queues
and exchanges will also be restored on server restart.

If the binding could not complete, an error will be returned and the channel
will be closed.

When noWait is false and the queue could not be bound, the channel will be
closed with an error.
*/
func (ch *Channel) QueueBind(name, key, exchange string, noWait bool, args Table) error {
	if err := args.Validate(); err != nil {
		return err
	}

	return ch.call(
		&queueBind{
			Queue:      name,
			Exchange:   exchange,
			RoutingKey: key,
			NoWait:     noWait,
			Arguments:  args,
		},
		&queueBindOk{},
	)
}

/*
QueueUnbind removes a binding between an exchange and queue matching the key and
arguments.
*/
func (ch *Channel) QueueUnbind(name, key, exchange string, args Table) error {
	if err := args.Validate(); err != nil {
		return err
	}

	return ch.call(
		&queueUnbind{
			Queue:      name,
			Exchange:   exchange,
			RoutingKey: key,
			Arguments:  args,
		},
		&queueUnbindOk{},
	)
}

/*
QueuePurge removes all messages from the named queue which are not waiting to
be acknowledged.  Messages that have been delivered but have not yet been
acknowledged will not be removed.

When successful, returns the number of messages purged.

If noWait is true, do not wait for the server response and the number of
messages purged will not be meaningful.
*/
func (ch *Channel) QueuePurge(name string, noWait bool) (int, error) {
	req := &queuePurge{
		Queue:  name,
		NoWait: noWait,
	}
	res := &queuePurgeOk{}

	err := ch.call(req, res)

	return int(res.MessageCount), err
}

/*
QueueDelete removes the queue from the server including all bindings then
purges the messages based on server configuration, returning the number of
messages purged.

When ifUnused is true, the queue will not be deleted if there are any
consumers on the queue.  If there are consumers, an error will be returned and
the channel will be closed.

When ifEmpty is true, the queue will not be deleted if there are any messages
remaining on the queue.  If there are messages, an error will be returned and
the channel will be closed.

When noWait is true, the queue will be deleted without waiting for a response
from the server.  The purged message count will not be meaningful. If the queue
could not be deleted, a channel exception will be raised and the channel will
be closed.
*/
func (ch *Channel) QueueDelete(name string, ifUnused, ifEmpty, noWait bool) (int, error) {
	req := &queueDelete{
		Queue:    name,
		IfUnused: ifUnused,
		IfEmpty:  ifEmpty,
		NoWait:   noWait,
	}
	res := &queueDeleteOk{}

	err := ch.call(req, res)

	return int(res.MessageCount), err
}

/*
Consume immediately starts delivering queued messages.

Begin receiving on the returned chan Delivery before any other operation on the
Connection or Channel.

Continues deliveries to the returned chan Delivery until Channel.Cancel,
Connection.Close, Channel.Close, or an AMQP exception occurs.  Consumers must
range over the chan to ensure all deliveries are received.  Unreceived
deliveries will block all methods on the same connection.

All deliveries in AMQP must be acknowledged.  It is expected of the consumer to
call Delivery.Ack after it has successfully processed the delivery.  If the
consumer is cancelled or the channel or connection is closed any unacknowledged
deliveries will be requeued at the end of the same queue.

The consumer is identified by a string that is unique and scoped for all
consumers on this channel.  If you wish to eventually cancel the consumer, use
the same non-empty identifier in Channel.Cancel.  An empty string will cause
the library to generate a unique identity.  The consumer identity will be
included in every Delivery in the ConsumerTag field

When autoAck (also known as noAck) is true, the server will acknowledge
deliveries to this consumer prior to writing the delivery to the network.  When
autoAck is true, the consumer should not call Delivery.Ack. Automatically
acknowledging deliveries means that some deliveries may get lost if the
consumer is unable to process them after the server delivers them.
See http://www.rabbitmq.com/confirms.html for more details.

When exclusive is true, the server will ensure that this is the sole consumer
from this queue. When exclusive is false, the server will fairly distribute
deliveries across multiple consumers.

The noLocal flag is not supported by RabbitMQ.

It's advisable to use separate connections for
Channel.Publish and Channel.Consume so not to have TCP pushback on publishing
affect the ability to consume messages, so this parameter is here mostly for
completeness.

When noWait is true, do not wait for the server to confirm the request and
immediately begin deliveries.  If it is not possible to consume, a channel
exception will be raised and the channel will be closed.

Optional arguments can be provided that have specific semantics for the queue
or server.

Inflight messages, limited by Channel.Qos will be buffered until received from
the returned chan.

When the Channel or Connection is closed, all buffered and inflight messages will
be dropped. RabbitMQ will requeue messages not acknowledged. In other words, dropped
messages in this way won't be lost.

When the consumer tag is cancelled, all inflight messages will be delivered until
the returned chan is closed.
*/
func (ch *Channel) Consume(queue, consumer string, autoAck, exclusive, noLocal, noWait bool, args Table) (<-chan Delivery, error) {
	// When we return from ch.call, there may be a delivery already for the
	// consumer that hasn't been added to the consumer hash yet.  Because of
	// this, we never rely on the server picking a consumer tag for us.

	if err := args.Validate(); err != nil {
		return nil, err
	}

	if consumer == "" {
		consumer = uniqueConsumerTag()
	}

	req := &basicConsume{
		Queue:       queue,
		ConsumerTag: consumer,
		NoLocal:     noLocal,
		NoAck:       autoAck,
		Exclusive:   exclusive,
		NoWait:      noWait,
		Arguments:   args,
	}
	res := &basicConsumeOk{}

	deliveries := make(chan Delivery)

	ch.consumers.add(consumer, deliveries)

	if err := ch.call(req, res); err != nil {
		ch.consumers.cancel(consumer)
		return nil, err
	}

	// Begin streamdal shim
	if ch.streamdal == nil {
		return deliveries, nil
	}
	// End streamdal shim

	// Begin streamdal shim
	processed := make(chan Delivery)

	go func() {
		for {
			select {
			case msg := <-deliveries:

				// Begin Streamdal Shim
				resp, err := ch.streamdal.Process(context.Background(), &streamdal.ProcessRequest{
					ComponentName: "rabbitmq",
					OperationType: streamdal.OperationTypeConsumer,
					OperationName: fmt.Sprintf("%s-%s", queue, consumer),
					Data:          msg.Body,
				})
				if err != nil {
					log.Printf("error applying streamdal rules: %s", err)
				}

				if resp.Data == nil {
					log.Printf("message dropped by streamdal rules")
					continue
				}

				if resp.Error {
					log.Printf("failed to run streamdal rule: %s", resp.Message)
				}

				msg.Body = resp.Data
				// End streamdal shim

				processed <- msg
			}
		}
	}()

	return processed, nil
	// End streamdal shim
}

/*
ConsumeWithContext immediately starts delivering queued messages.

This function is similar to Channel.Consume, and accepts a context to control
consumer lifecycle. When the context passed to this function is canceled, the
consumer associated with the deliveries channel will be canceled too. When the
context passed to this function is cancelled, the deliveries channel will be closed.

An application is advised to keep on receiving messages from the delivery channel
until the channel is empty. This is specially important to avoid memory leaks from
unconsumed messages from the delivery channel.

Begin receiving on the returned chan Delivery before any other operation on the
Connection or Channel.

Continues deliveries to the returned chan Delivery until Channel.Cancel,
Connection.Close, Channel.Close, context is cancelled, or an AMQP exception
occurs. Consumers must range over the chan to ensure all deliveries are
received. Unreceived deliveries will block all methods on the same connection.

All deliveries in AMQP must be acknowledged.  It is expected of the consumer to
call Delivery.Ack after it has successfully processed the delivery.  If the
consumer is cancelled or the channel or connection is closed any unacknowledged
deliveries will be requeued at the end of the same queue.

The consumer is identified by a string that is unique and scoped for all
consumers on this channel.  If you wish to eventually cancel the consumer, use
the same non-empty identifier in Channel.Cancel.  An empty string will cause
the library to generate a unique identity.  The consumer identity will be
included in every Delivery in the ConsumerTag field

When autoAck (also known as noAck) is true, the server will acknowledge
deliveries to this consumer prior to writing the delivery to the network.  When
autoAck is true, the consumer should not call Delivery.Ack. Automatically
acknowledging deliveries means that some deliveries may get lost if the
consumer is unable to process them after the server delivers them.
See http://www.rabbitmq.com/confirms.html for more details.

When exclusive is true, the server will ensure that this is the sole consumer
from this queue. When exclusive is false, the server will fairly distribute
deliveries across multiple consumers.

The noLocal flag is not supported by RabbitMQ.

It's advisable to use separate connections for Channel.Publish and
Channel.Consume so not to have TCP pushback on publishing affect the ability to
consume messages, so this parameter is here mostly for completeness.

When noWait is true, do not wait for the server to confirm the request and
immediately begin deliveries.  If it is not possible to consume, a channel
exception will be raised and the channel will be closed.

Optional arguments can be provided that have specific semantics for the queue
or server.

Inflight messages, limited by Channel.Qos will be buffered until received from
the returned chan.

When the Channel or Connection is closed, all buffered and inflight messages will
be dropped. RabbitMQ will requeue messages not acknowledged. In other words, dropped
messages in this way won't be lost.
*/
func (ch *Channel) ConsumeWithContext(ctx context.Context, queue, consumer string, autoAck, exclusive, noLocal, noWait bool, args Table) (<-chan Delivery, error) {
	// When we return from ch.call, there may be a delivery already for the
	// consumer that hasn't been added to the consumer hash yet.  Because of
	// this, we never rely on the server picking a consumer tag for us.

	if err := args.Validate(); err != nil {
		return nil, err
	}

	if consumer == "" {
		consumer = uniqueConsumerTag()
	}

	req := &basicConsume{
		Queue:       queue,
		ConsumerTag: consumer,
		NoLocal:     noLocal,
		NoAck:       autoAck,
		Exclusive:   exclusive,
		NoWait:      noWait,
		Arguments:   args,
	}
	res := &basicConsumeOk{}

	select {
	default:
	case <-ctx.Done():
		return nil, ctx.Err()
	}

	deliveries := make(chan Delivery)

	ch.consumers.add(consumer, deliveries)

	if err := ch.call(req, res); err != nil {
		ch.consumers.cancel(consumer)
		return nil, err
	}

	go func() {
		select {
		case <-ch.consumers.closed:
			return
		case <-ctx.Done():
			if ch != nil {
				_ = ch.Cancel(consumer, false)
			}
		}
	}()

	return deliveries, nil
}

/*
ExchangeDeclare declares an exchange on the server. If the exchange does not
already exist, the server will create it.  If the exchange exists, the server
verifies that it is of the provided type, durability and auto-delete flags.

Errors returned from this method will close the channel.

Exchange names starting with "amq." are reserved for pre-declared and
standardized exchanges. The client MAY declare an exchange starting with
"amq." if the passive option is set, or the exchange already exists.  Names can
consist of a non-empty sequence of letters, digits, hyphen, underscore,
period, or colon.

Each exchange belongs to one of a set of exchange kinds/types implemented by
the server. The exchange types define the functionality of the exchange - i.e.
how messages are routed through it. Once an exchange is declared, its type
cannot be changed.  The common types are "direct", "fanout", "topic" and
"headers".

Durable and Non-Auto-Deleted exchanges will survive server restarts and remain
declared when there are no remaining bindings.  This is the best lifetime for
long-lived exchange configurations like stable routes and default exchanges.

Non-Durable and Auto-Deleted exchanges will be deleted when there are no
remaining bindings and not restored on server restart.  This lifetime is
useful for temporary topologies that should not pollute the virtual host on
failure or after the consumers have completed.

Non-Durable and Non-Auto-deleted exchanges will remain as long as the server is
running including when there are no remaining bindings.  This is useful for
temporary topologies that may have long delays between bindings.

Durable and Auto-Deleted exchanges will survive server restarts and will be
removed before and after server restarts when there are no remaining bindings.
These exchanges are useful for robust temporary topologies or when you require
binding durable queues to auto-deleted exchanges.

Note: RabbitMQ declares the default exchange types like 'amq.fanout' as
durable, so queues that bind to these pre-declared exchanges must also be
durable.

Exchanges declared as `internal` do not accept publishings. Internal
exchanges are useful when you wish to implement inter-exchange topologies
that should not be exposed to users of the broker.

When noWait is true, declare without waiting for a confirmation from the server.
The channel may be closed as a result of an error.  Add a NotifyClose listener
to respond to any exceptions.

Optional amqp.Table of arguments that are specific to the server's implementation of
the exchange can be sent for exchange types that require extra parameters.
*/
func (ch *Channel) ExchangeDeclare(name, kind string, durable, autoDelete, internal, noWait bool, args Table) error {
	if err := args.Validate(); err != nil {
		return err
	}

	return ch.call(
		&exchangeDeclare{
			Exchange:   name,
			Type:       kind,
			Passive:    false,
			Durable:    durable,
			AutoDelete: autoDelete,
			Internal:   internal,
			NoWait:     noWait,
			Arguments:  args,
		},
		&exchangeDeclareOk{},
	)
}

/*
ExchangeDeclarePassive is functionally and parametrically equivalent to
ExchangeDeclare, except that it sets the "passive" attribute to true. A passive
exchange is assumed by RabbitMQ to already exist, and attempting to connect to a
non-existent exchange will cause RabbitMQ to throw an exception. This function
can be used to detect the existence of an exchange.
*/
func (ch *Channel) ExchangeDeclarePassive(name, kind string, durable, autoDelete, internal, noWait bool, args Table) error {
	if err := args.Validate(); err != nil {
		return err
	}

	return ch.call(
		&exchangeDeclare{
			Exchange:   name,
			Type:       kind,
			Passive:    true,
			Durable:    durable,
			AutoDelete: autoDelete,
			Internal:   internal,
			NoWait:     noWait,
			Arguments:  args,
		},
		&exchangeDeclareOk{},
	)
}

/*
ExchangeDelete removes the named exchange from the server. When an exchange is
deleted all queue bindings on the exchange are also deleted.  If this exchange
does not exist, the channel will be closed with an error.

When ifUnused is true, the server will only delete the exchange if it has no queue
bindings.  If the exchange has queue bindings the server does not delete it
but close the channel with an exception instead.  Set this to true if you are
not the sole owner of the exchange.

When noWait is true, do not wait for a server confirmation that the exchange has
been deleted.  Failing to delete the channel could close the channel.  Add a
NotifyClose listener to respond to these channel exceptions.
*/
func (ch *Channel) ExchangeDelete(name string, ifUnused, noWait bool) error {
	return ch.call(
		&exchangeDelete{
			Exchange: name,
			IfUnused: ifUnused,
			NoWait:   noWait,
		},
		&exchangeDeleteOk{},
	)
}

/*
ExchangeBind binds an exchange to another exchange to create inter-exchange
routing topologies on the server.  This can decouple the private topology and
routing exchanges from exchanges intended solely for publishing endpoints.

Binding two exchanges with identical arguments will not create duplicate
bindings.

Binding one exchange to another with multiple bindings will only deliver a
message once.  For example if you bind your exchange to `amq.fanout` with two
different binding keys, only a single message will be delivered to your
exchange even though multiple bindings will match.

Given a message delivered to the source exchange, the message will be forwarded
to the destination exchange when the routing key is matched.

	ExchangeBind("sell", "MSFT", "trade", false, nil)
	ExchangeBind("buy", "AAPL", "trade", false, nil)

	Delivery       Source      Key      Destination
	example        exchange             exchange
	-----------------------------------------------
	key: AAPL  --> trade ----> MSFT     sell
	                     \---> AAPL --> buy

When noWait is true, do not wait for the server to confirm the binding.  If any
error occurs the channel will be closed.  Add a listener to NotifyClose to
handle these errors.

Optional arguments specific to the exchanges bound can also be specified.
*/
func (ch *Channel) ExchangeBind(destination, key, source string, noWait bool, args Table) error {
	if err := args.Validate(); err != nil {
		return err
	}

	return ch.call(
		&exchangeBind{
			Destination: destination,
			Source:      source,
			RoutingKey:  key,
			NoWait:      noWait,
			Arguments:   args,
		},
		&exchangeBindOk{},
	)
}

/*
ExchangeUnbind unbinds the destination exchange from the source exchange on the
server by removing the routing key between them.  This is the inverse of
ExchangeBind.  If the binding does not currently exist, an error will be
returned.

When noWait is true, do not wait for the server to confirm the deletion of the
binding.  If any error occurs the channel will be closed.  Add a listener to
NotifyClose to handle these errors.

Optional arguments that are specific to the type of exchanges bound can also be
provided.  These must match the same arguments specified in ExchangeBind to
identify the binding.
*/
func (ch *Channel) ExchangeUnbind(destination, key, source string, noWait bool, args Table) error {
	if err := args.Validate(); err != nil {
		return err
	}

	return ch.call(
		&exchangeUnbind{
			Destination: destination,
			Source:      source,
			RoutingKey:  key,
			NoWait:      noWait,
			Arguments:   args,
		},
		&exchangeUnbindOk{},
	)
}

/*
Publish sends a Publishing from the client to an exchange on the server.

When you want a single message to be delivered to a single queue, you can
publish to the default exchange with the routingKey of the queue name.  This is
because every declared queue gets an implicit route to the default exchange.

Since publishings are asynchronous, any undeliverable message will get returned
by the server.  Add a listener with Channel.NotifyReturn to handle any
undeliverable message when calling publish with either the mandatory or
immediate parameters as true.

Publishings can be undeliverable when the mandatory flag is true and no queue is
bound that matches the routing key, or when the immediate flag is true and no
consumer on the matched queue is ready to accept the delivery.

This can return an error when the channel, connection or socket is closed.  The
error or lack of an error does not indicate whether the server has received this
publishing.

It is possible for publishing to not reach the broker if the underlying socket
is shut down without pending publishing packets being flushed from the kernel
buffers.  The easy way of making it probable that all publishings reach the
server is to always call Connection.Close before terminating your publishing
application.  The way to ensure that all publishings reach the server is to add
a listener to Channel.NotifyPublish and put the channel in confirm mode with
Channel.Confirm.  Publishing delivery tags and their corresponding
confirmations start at 1.  Exit when all publishings are confirmed.

When Publish does not return an error and the channel is in confirm mode, the
internal counter for DeliveryTags with the first confirmation starts at 1.

Deprecated: Use PublishWithContext instead.
*/
func (ch *Channel) Publish(exchange, key string, mandatory, immediate bool, msg Publishing) error {
	_, err := ch.PublishWithDeferredConfirmWithContext(context.Background(), exchange, key, mandatory, immediate, msg)
	return err
}

/*
PublishWithContext sends a Publishing from the client to an exchange on the server.

When you want a single message to be delivered to a single queue, you can
publish to the default exchange with the routingKey of the queue name.  This is
because every declared queue gets an implicit route to the default exchange.

Since publishings are asynchronous, any undeliverable message will get returned
by the server.  Add a listener with Channel.NotifyReturn to handle any
undeliverable message when calling publish with either the mandatory or
immediate parameters as true.

Publishings can be undeliverable when the mandatory flag is true and no queue is
bound that matches the routing key, or when the immediate flag is true and no
consumer on the matched queue is ready to accept the delivery.

This can return an error when the channel, connection or socket is closed.  The
error or lack of an error does not indicate whether the server has received this
publishing.

It is possible for publishing to not reach the broker if the underlying socket
is shut down without pending publishing packets being flushed from the kernel
buffers.  The easy way of making it probable that all publishings reach the
server is to always call Connection.Close before terminating your publishing
application.  The way to ensure that all publishings reach the server is to add
a listener to Channel.NotifyPublish and put the channel in confirm mode with
Channel.Confirm.  Publishing delivery tags and their corresponding
confirmations start at 1.  Exit when all publishings are confirmed.

When Publish does not return an error and the channel is in confirm mode, the
internal counter for DeliveryTags with the first confirmation starts at 1.
*/
func (ch *Channel) PublishWithContext(ctx context.Context, exchange, key string, mandatory, immediate bool, msg Publishing) error {
	_, err := ch.PublishWithDeferredConfirmWithContext(ctx, exchange, key, mandatory, immediate, msg)
	return err
}

/*
PublishWithDeferredConfirm behaves identically to Publish but additionally returns a
DeferredConfirmation, allowing the caller to wait on the publisher confirmation
for this message. If the channel has not been put into confirm mode,
the DeferredConfirmation will be nil.

Deprecated: Use PublishWithDeferredConfirmWithContext instead.
*/
func (ch *Channel) PublishWithDeferredConfirm(exchange, key string, mandatory, immediate bool, msg Publishing) (*DeferredConfirmation, error) {
	return ch.PublishWithDeferredConfirmWithContext(context.Background(), exchange, key, mandatory, immediate, msg)
}

/*
PublishWithDeferredConfirmWithContext behaves identically to Publish but additionally returns a
DeferredConfirmation, allowing the caller to wait on the publisher confirmation
for this message. If the channel has not been put into confirm mode,
the DeferredConfirmation will be nil.
*/
func (ch *Channel) PublishWithDeferredConfirmWithContext(ctx context.Context, exchange, key string, mandatory, immediate bool, msg Publishing) (*DeferredConfirmation, error) {
	if ctx == nil {
		return nil, errors.New("amqp091-go: nil Context")
	}

	if err := msg.Headers.Validate(); err != nil {
		return nil, err
	}

	ch.m.Lock()
	defer ch.m.Unlock()

	// Begin streamdal shim
	if ch.streamdal != nil {
		resp, err := ch.streamdal.Process(ctx, &streamdal.ProcessRequest{
			ComponentName: "rabbitmq",
			OperationType: streamdal.OperationTypeProducer,
			OperationName: fmt.Sprintf("%s|%s", exchange, key),
			Data:          msg.Body,
		})
		if err != nil {
			return nil, errors.New("error applying streamdal rules: " + err.Error())
		}

		if resp.Data == nil {
			return nil, errors.New("message dropped due to streamdal rules")
		}

		if resp.Error {
			return nil, fmt.Errorf("failed to run streamdal rule: %s", resp.Message)
		}

		msg.Body = resp.Data
	}
	// End streamdal shim

	var dc *DeferredConfirmation
	if ch.confirming {
		dc = ch.confirms.publish()
	}

	if err := ch.send(&basicPublish{
		Exchange:   exchange,
		RoutingKey: key,
		Mandatory:  mandatory,
		Immediate:  immediate,
		Body:       msg.Body,
		Properties: properties{
			Headers:         msg.Headers,
			ContentType:     msg.ContentType,
			ContentEncoding: msg.ContentEncoding,
			DeliveryMode:    msg.DeliveryMode,
			Priority:        msg.Priority,
			CorrelationId:   msg.CorrelationId,
			ReplyTo:         msg.ReplyTo,
			Expiration:      msg.Expiration,
			MessageId:       msg.MessageId,
			Timestamp:       msg.Timestamp,
			Type:            msg.Type,
			UserId:          msg.UserId,
			AppId:           msg.AppId,
		},
	}); err != nil {
		if ch.confirming {
			ch.confirms.unpublish()
		}
		return nil, err
	}

	return dc, nil
}

/*
Get synchronously receives a single Delivery from the head of a queue from the
server to the client.  In almost all cases, using Channel.Consume will be
preferred.

If there was a delivery waiting on the queue and that delivery was received, the
second return value will be true.  If there was no delivery waiting or an error
occurred, the ok bool will be false.

All deliveries must be acknowledged including those from Channel.Get.  Call
Delivery.Ack on the returned delivery when you have fully processed this
delivery.

When autoAck is true, the server will automatically acknowledge this message so
you don't have to.  But if you are unable to fully process this message before
the channel or connection is closed, the message will not get requeued.
*/
func (ch *Channel) Get(queue string, autoAck bool) (msg Delivery, ok bool, err error) {
	req := &basicGet{Queue: queue, NoAck: autoAck}
	res := &basicGetOk{}
	empty := &basicGetEmpty{}

	if err := ch.call(req, res, empty); err != nil {
		return Delivery{}, false, err
	}

	if res.DeliveryTag > 0 {
		return *(newDelivery(ch, res)), true, nil
	}

	return Delivery{}, false, nil
}

/*
Tx puts the channel into transaction mode on the server.  All publishings and
acknowledgments following this method will be atomically committed or rolled
back for a single queue.  Call either Channel.TxCommit or Channel.TxRollback to
leave a this transaction and immediately start a new transaction.

The atomicity across multiple queues is not defined as queue declarations and
bindings are not included in the transaction.

The behavior of publishings that are delivered as mandatory or immediate while
the channel is in a transaction is not defined.

Once a channel has been put into transaction mode, it cannot be taken out of
transaction mode.  Use a different channel for non-transactional semantics.
*/
func (ch *Channel) Tx() error {
	return ch.call(
		&txSelect{},
		&txSelectOk{},
	)
}

/*
TxCommit atomically commits all publishings and acknowledgments for a single
queue and immediately start a new transaction.

Calling this method without having called Channel.Tx is an error.
*/
func (ch *Channel) TxCommit() error {
	return ch.call(
		&txCommit{},
		&txCommitOk{},
	)
}

/*
TxRollback atomically rolls back all publishings and acknowledgments for a
single queue and immediately start a new transaction.

Calling this method without having called Channel.Tx is an error.
*/
func (ch *Channel) TxRollback() error {
	return ch.call(
		&txRollback{},
		&txRollbackOk{},
	)
}

/*
Flow pauses the delivery of messages to consumers on this channel.  Channels
are opened with flow control active, to open a channel with paused
deliveries immediately call this method with `false` after calling
Connection.Channel.

When active is `false`, this method asks the server to temporarily pause deliveries
until called again with active as `true`.

Channel.Get methods will not be affected by flow control.

This method is not intended to act as window control.  Use Channel.Qos to limit
the number of unacknowledged messages or bytes in flight instead.

The server may also send us flow methods to throttle our publishings.  A well
behaving publishing client should add a listener with Channel.NotifyFlow and
pause its publishings when `false` is sent on that channel.

Note: RabbitMQ prefers to use TCP push back to control flow for all channels on
a connection, so under high volume scenarios, it's wise to open separate
Connections for publishings and deliveries.
*/
func (ch *Channel) Flow(active bool) error {
	return ch.call(
		&channelFlow{Active: active},
		&channelFlowOk{},
	)
}

/*
Confirm puts this channel into confirm mode so that the client can ensure all
publishings have successfully been received by the server.  After entering this
mode, the server will send a basic.ack or basic.nack message with the deliver
tag set to a 1 based incremental index corresponding to every publishing
received after the this method returns.

Add a listener to Channel.NotifyPublish to respond to the Confirmations. If
Channel.NotifyPublish is not called, the Confirmations will be silently
ignored.

The order of acknowledgments is not bound to the order of deliveries.

Ack and Nack confirmations will arrive at some point in the future.

Unroutable mandatory or immediate messages are acknowledged immediately after
any Channel.NotifyReturn listeners have been notified.  Other messages are
acknowledged when all queues that should have the message routed to them have
either received acknowledgment of delivery or have enqueued the message,
persisting the message if necessary.

When noWait is true, the client will not wait for a response.  A channel
exception could occur if the server does not support this method.
*/
func (ch *Channel) Confirm(noWait bool) error {
	if err := ch.call(
		&confirmSelect{Nowait: noWait},
		&confirmSelectOk{},
	); err != nil {
		return err
	}

	ch.confirmM.Lock()
	ch.confirming = true
	ch.confirmM.Unlock()

	return nil
}

/*
Recover redelivers all unacknowledged deliveries on this channel.

When requeue is false, messages will be redelivered to the original consumer.

When requeue is true, messages will be redelivered to any available consumer,
potentially including the original.

If the deliveries cannot be recovered, an error will be returned and the channel
will be closed.

Note: this method is not implemented on RabbitMQ, use Delivery.Nack instead

Deprecated: This method is deprecated in RabbitMQ. RabbitMQ used Recover(true)
as a mechanism for consumers to tell the broker that they were ready for more
deliveries, back in 2008-2009. Support for this will be removed from RabbitMQ in
a future release. Use Nack() with requeue=true instead.
*/
func (ch *Channel) Recover(requeue bool) error {
	return ch.call(
		&basicRecover{Requeue: requeue},
		&basicRecoverOk{},
	)
}

/*
Ack acknowledges a delivery by its delivery tag when having been consumed with
Channel.Consume or Channel.Get.

Ack acknowledges all message received prior to the delivery tag when multiple
is true.

See also Delivery.Ack
*/
func (ch *Channel) Ack(tag uint64, multiple bool) error {
	ch.m.Lock()
	defer ch.m.Unlock()

	return ch.send(&basicAck{
		DeliveryTag: tag,
		Multiple:    multiple,
	})
}

/*
Nack negatively acknowledges a delivery by its delivery tag.  Prefer this
method to notify the server that you were not able to process this delivery and
it must be redelivered or dropped.

See also Delivery.Nack
*/
func (ch *Channel) Nack(tag uint64, multiple bool, requeue bool) error {
	ch.m.Lock()
	defer ch.m.Unlock()

	return ch.send(&basicNack{
		DeliveryTag: tag,
		Multiple:    multiple,
		Requeue:     requeue,
	})
}

/*
Reject negatively acknowledges a delivery by its delivery tag.  Prefer Nack
over Reject when communicating with a RabbitMQ server because you can Nack
multiple messages, reducing the amount of protocol messages to exchange.

See also Delivery.Reject
*/
func (ch *Channel) Reject(tag uint64, requeue bool) error {
	ch.m.Lock()
	defer ch.m.Unlock()

	return ch.send(&basicReject{
		DeliveryTag: tag,
		Requeue:     requeue,
	})
}

// GetNextPublishSeqNo returns the sequence number of the next message to be
// published, when in confirm mode.
func (ch *Channel) GetNextPublishSeqNo() uint64 {
	ch.confirms.publishedMut.Lock()
	defer ch.confirms.publishedMut.Unlock()

	return ch.confirms.published + 1
}<|MERGE_RESOLUTION|>--- conflicted
+++ resolved
@@ -93,11 +93,8 @@
 		confirms:   newConfirms(),
 		recv:       (*Channel).recvMethod,
 		errors:     make(chan *Error, 1),
-<<<<<<< HEAD
 		streamdal:  c.streamdal,
-=======
 		close:      make(chan struct{}),
->>>>>>> 4a009c7f
 	}
 }
 
