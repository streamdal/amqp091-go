module github.com/streamdal/rabbitmq-amqp091-go

go 1.16

<<<<<<< HEAD
require (
	github.com/rabbitmq/amqp091-go v1.9.0
	github.com/streamdal/go-sdk v0.0.71
	go.uber.org/goleak v1.2.1
)
=======
require go.uber.org/goleak v1.3.0
>>>>>>> 4a009c7f
<|MERGE_RESOLUTION|>--- conflicted
+++ resolved
@@ -2,12 +2,9 @@
 
 go 1.16
 
-<<<<<<< HEAD
+
 require (
 	github.com/rabbitmq/amqp091-go v1.9.0
 	github.com/streamdal/go-sdk v0.0.71
-	go.uber.org/goleak v1.2.1
-)
-=======
-require go.uber.org/goleak v1.3.0
->>>>>>> 4a009c7f
+	go.uber.org/goleak v1.3.0
+)